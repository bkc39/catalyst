#import logging
import ujson as json

import zipline.util as qutil
import zipline.messaging as qmsg
from zipline.protocol import CONTROL_PROTOCOL, COMPONENT_TYPE

<<<<<<< HEAD
from zipline.finance.trading import TradeSimulationClient
import zipline.protocol as zp
=======
#qlogger = logging.getLogger('qexec')
>>>>>>> 6edf17fb

class TestClient(qmsg.Component):
    """no-op client - Just connects to the merge and counts messages. compares received message count to the expected count."""

    def __init__(self, utest, expected_msg_count=0):
        qmsg.Component.__init__(self)
<<<<<<< HEAD
        self.received_count     = 0
        self.expected_msg_count = expected_msg_count
        self.utest              = None
        self.prev_dt            = None
        self.heartbeat_timeout = 2000
=======

        # Generally shouldn't reference unit tests here.
        self.utest              = utest
        self.expected_msg_count = expected_msg_count

        self.init()

    def init(self):
        self.received_count = 0
        self.prev_dt        = None
>>>>>>> 6edf17fb

    @property
    def get_id(self):
        return "TEST_CLIENT"

    @property
    def get_type(self):
        return COMPONENT_TYPE.SINK

    def open(self):
        self.data_feed = self.connect_result()

    def do_work(self):
        socks = dict(self.poll.poll(self.heartbeat_timeout))

        if self.control_in in socks and socks[self.control_in] == self.zmq.POLLIN:
            msg = self.control_in.recv()

        if self.data_feed in socks and socks[self.data_feed] == self.zmq.POLLIN:
            msg = self.data_feed.recv()
            #logger.info('msg:' + str(msg))

            if msg == str(zp.CONTROL_PROTOCOL.DONE):
                qutil.LOGGER.info("Client is DONE!")
                self.signal_done()
<<<<<<< HEAD
                #self.utest.assertEqual(self.expected_msg_count, self.received_count, 
                                #"The client should have received ({n}) the same number of messages as the feed sent ({m})."
                                    #.format(n=self.received_count, m=self.expected_msg_count))
                return

            self.received_count += 1
            event = zp.MERGE_UNFRAME(msg)
            if(self.prev_dt != None):
                if(not event.dt >= self.prev_dt):
                    raise Exception("Message out of order: {date} after {prev}".format(date=event['dt'], prev=prev_dt))

            self.prev_dt = event.dt
            if(self.received_count % 100 == 0):
                qutil.LOGGER.info("received {n} messages".format(n=self.received_count))

class TestTradingClient(TradeSimulationClient):
    
    def __init__(self, count):
        TradeSimulationClient.__init__(self)
        self.count = count
        self.incr = 0
    
    def handle_events(self, event_queue):
        #place an order for 100 shares of sid:133
        if(self.incr < self.count):
            self.order(133, 100)
            self.incr += 1
    
=======
                #self.utest.assertEqual(
                    #self.expected_msg_count, self.received_count,
                    #"The client should have received ({n}) the same number of \
                    #messages as the feed sent ({m})."
                    #.format(n=self.received_count, m=self.expected_msg_count))
                return

            self.received_count += 1

            try:
                event = json.loads(msg)

            # JSON deserialization error
            except ValueError as exc:
                return self.signal_exception(exc)

            if self.prev_dt != None:
                if not event['dt'] >= self.prev_dt:
                    raise Exception(
                        "Message out of order: {date} after {prev}".format(
                            date = event['dt'], prev = self.prev_dt
                        )
                    )
            else:
                self.prev_dt = event['dt']

            if self.received_count % 100 == 0:
                qutil.LOGGER.info("received {n} messages".format(n=self.received_count))
>>>>>>> 6edf17fb
<|MERGE_RESOLUTION|>--- conflicted
+++ resolved
@@ -5,25 +5,12 @@
 import zipline.messaging as qmsg
 from zipline.protocol import CONTROL_PROTOCOL, COMPONENT_TYPE
 
-<<<<<<< HEAD
-from zipline.finance.trading import TradeSimulationClient
-import zipline.protocol as zp
-=======
 #qlogger = logging.getLogger('qexec')
->>>>>>> 6edf17fb
 
 class TestClient(qmsg.Component):
-    """no-op client - Just connects to the merge and counts messages. compares received message count to the expected count."""
 
     def __init__(self, utest, expected_msg_count=0):
         qmsg.Component.__init__(self)
-<<<<<<< HEAD
-        self.received_count     = 0
-        self.expected_msg_count = expected_msg_count
-        self.utest              = None
-        self.prev_dt            = None
-        self.heartbeat_timeout = 2000
-=======
 
         # Generally shouldn't reference unit tests here.
         self.utest              = utest
@@ -34,7 +21,6 @@
     def init(self):
         self.received_count = 0
         self.prev_dt        = None
->>>>>>> 6edf17fb
 
     @property
     def get_id(self):
@@ -57,39 +43,9 @@
             msg = self.data_feed.recv()
             #logger.info('msg:' + str(msg))
 
-            if msg == str(zp.CONTROL_PROTOCOL.DONE):
+            if msg == str(CONTROL_PROTOCOL.DONE):
                 qutil.LOGGER.info("Client is DONE!")
                 self.signal_done()
-<<<<<<< HEAD
-                #self.utest.assertEqual(self.expected_msg_count, self.received_count, 
-                                #"The client should have received ({n}) the same number of messages as the feed sent ({m})."
-                                    #.format(n=self.received_count, m=self.expected_msg_count))
-                return
-
-            self.received_count += 1
-            event = zp.MERGE_UNFRAME(msg)
-            if(self.prev_dt != None):
-                if(not event.dt >= self.prev_dt):
-                    raise Exception("Message out of order: {date} after {prev}".format(date=event['dt'], prev=prev_dt))
-
-            self.prev_dt = event.dt
-            if(self.received_count % 100 == 0):
-                qutil.LOGGER.info("received {n} messages".format(n=self.received_count))
-
-class TestTradingClient(TradeSimulationClient):
-    
-    def __init__(self, count):
-        TradeSimulationClient.__init__(self)
-        self.count = count
-        self.incr = 0
-    
-    def handle_events(self, event_queue):
-        #place an order for 100 shares of sid:133
-        if(self.incr < self.count):
-            self.order(133, 100)
-            self.incr += 1
-    
-=======
                 #self.utest.assertEqual(
                     #self.expected_msg_count, self.received_count,
                     #"The client should have received ({n}) the same number of \
@@ -117,5 +73,4 @@
                 self.prev_dt = event['dt']
 
             if self.received_count % 100 == 0:
-                qutil.LOGGER.info("received {n} messages".format(n=self.received_count))
->>>>>>> 6edf17fb
+                qutil.LOGGER.info("received {n} messages".format(n=self.received_count))